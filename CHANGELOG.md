--- conflicted
+++ resolved
@@ -1,6 +1,9 @@
 # Changelog
 
-<<<<<<< HEAD
+## 3.1.2
+
+- Incorporated changes from v2.2.2.
+
 ## 3.1.1
 
 - Fixed problem with publishing documentation on pub.dartlang.org.
@@ -9,12 +12,11 @@
 
 - Updated the upper bound of the SDK constraint to <3.0.0.
 - Changed names to use new Dart 2 names.
-=======
+
 ## 2.2.2
 
 - Responds with HTTP 400 Bad Request if URL has malformed percent encodings.
 - Change logging level for FormatExceptions when parsing query/POST params.
->>>>>>> fd81e3f8
 
 ## 2.2.1
 
